--- conflicted
+++ resolved
@@ -13,14 +13,10 @@
     ROOT_PATH="`dirname \`realpath $0\``"
 fi
 
-<<<<<<< HEAD
-VERSION=1.0
-TARGET="./target/Emul8.sln"
-=======
 . ${ROOT_PATH}/Tools/common.sh
 
+VERSION=1.0
 TARGET=`get_path "./target/Emul8.sln"`
->>>>>>> 982cb40c
 
 export CLEAN=false
 export INSTALL=false
